/**
 * Standalone signaling server for the Nextcloud Spreed app.
 * Copyright (C) 2017 struktur AG
 *
 * @author Joachim Bauch <bauch@struktur.de>
 *
 * @license GNU AGPL version 3 or any later version
 *
 * This program is free software: you can redistribute it and/or modify
 * it under the terms of the GNU Affero General Public License as published by
 * the Free Software Foundation, either version 3 of the License, or
 * (at your option) any later version.
 *
 * This program is distributed in the hope that it will be useful,
 * but WITHOUT ANY WARRANTY; without even the implied warranty of
 * MERCHANTABILITY or FITNESS FOR A PARTICULAR PURPOSE.  See the
 * GNU Affero General Public License for more details.
 *
 * You should have received a copy of the GNU Affero General Public License
 * along with this program.  If not, see <http://www.gnu.org/licenses/>.
 */
package signaling

import (
	"encoding/json"
	"fmt"
	"net/url"
	"strings"
)

const (
	// Version that must be sent in a "hello" message.
	HelloVersion = "1.0"
)

// ClientMessage is a message that is sent from a client to the server.
type ClientMessage struct {
	// The unique request id (optional).
	Id string `json:"id,omitempty"`

	// The type of the request.
	Type string `json:"type"`

	// Filled for type "hello"
	Hello *HelloClientMessage `json:"hello,omitempty"`

	Bye *ByeClientMessage `json:"bye,omitempty"`

	Room *RoomClientMessage `json:"room,omitempty"`

	Message *MessageClientMessage `json:"message,omitempty"`

	Control *ControlClientMessage `json:"control,omitempty"`

	Internal *InternalClientMessage `json:"internal,omitempty"`

	TransientData *TransientDataClientMessage `json:"transient,omitempty"`
}

func (m *ClientMessage) CheckValid() error {
	switch m.Type {
	case "":
		return fmt.Errorf("type missing")
	case "hello":
		if m.Hello == nil {
			return fmt.Errorf("hello missing")
		} else if err := m.Hello.CheckValid(); err != nil {
			return err
		}
	case "bye":
		// No additional check required.
	case "room":
		if m.Room == nil {
			return fmt.Errorf("room missing")
		} else if err := m.Room.CheckValid(); err != nil {
			return err
		}
	case "message":
		if m.Message == nil {
			return fmt.Errorf("message missing")
		} else if err := m.Message.CheckValid(); err != nil {
			return err
		}
	case "control":
		if m.Control == nil {
			return fmt.Errorf("control missing")
		} else if err := m.Control.CheckValid(); err != nil {
			return err
		}
	case "internal":
		if m.Internal == nil {
			return fmt.Errorf("internal missing")
		} else if err := m.Internal.CheckValid(); err != nil {
			return err
		}
	case "transient":
		if m.TransientData == nil {
			return fmt.Errorf("transient missing")
		} else if err := m.TransientData.CheckValid(); err != nil {
			return err
		}
	}
	return nil
}

func (m *ClientMessage) String() string {
	data, err := json.Marshal(m)
	if err != nil {
		return fmt.Sprintf("Could not serialize %#v: %s", m, err)
	}
	return string(data)
}

func (m *ClientMessage) NewErrorServerMessage(e *Error) *ServerMessage {
	return &ServerMessage{
		Id:    m.Id,
		Type:  "error",
		Error: e,
	}
}

func (m *ClientMessage) NewWrappedErrorServerMessage(e error) *ServerMessage {
	if e, ok := e.(*Error); ok {
		return m.NewErrorServerMessage(e)
	}

	return m.NewErrorServerMessage(NewError("internal_error", e.Error()))
}

// ServerMessage is a message that is sent from the server to a client.
type ServerMessage struct {
	Id string `json:"id,omitempty"`

	Type string `json:"type"`

	Error *Error `json:"error,omitempty"`

	Hello *HelloServerMessage `json:"hello,omitempty"`

	Bye *ByeServerMessage `json:"bye,omitempty"`

	Room *RoomServerMessage `json:"room,omitempty"`

	Message *MessageServerMessage `json:"message,omitempty"`

	Control *ControlServerMessage `json:"control,omitempty"`

	Event *EventServerMessage `json:"event,omitempty"`

	TransientData *TransientDataServerMessage `json:"transient,omitempty"`
}

func (r *ServerMessage) CloseAfterSend(session Session) bool {
	if r.Type == "bye" {
		return true
	}

	if r.Type == "event" {
		if evt := r.Event; evt != nil && evt.Target == "roomlist" && evt.Type == "disinvite" {
			// Only close session / connection if the disinvite was for the room
			// the session is currently in.
			if session != nil && evt.Disinvite != nil {
				if room := session.GetRoom(); room != nil && evt.Disinvite.RoomId == room.Id() {
					return true
				}
			}
		}
	}

	return false
}

func (r *ServerMessage) IsChatRefresh() bool {
	if r.Type != "message" || r.Message == nil || r.Message.Data == nil || len(*r.Message.Data) == 0 {
		return false
	}

	var data MessageServerMessageData
	if err := json.Unmarshal(*r.Message.Data, &data); err != nil {
		return false
	}

	if data.Type != "chat" || data.Chat == nil {
		return false
	}

	return data.Chat.Refresh
}

func (r *ServerMessage) IsParticipantsUpdate() bool {
	if r.Type != "event" || r.Event == nil {
		return false
	}
	if event := r.Event; event.Target != "participants" || event.Type != "update" {
		return false
	}
	return true
}

func (r *ServerMessage) String() string {
	data, err := json.Marshal(r)
	if err != nil {
		return fmt.Sprintf("Could not serialize %#v: %s", r, err)
	}
	return string(data)
}

type Error struct {
	Code    string      `json:"code"`
	Message string      `json:"message"`
	Details interface{} `json:"details,omitempty"`
}

func NewError(code string, message string) *Error {
	return NewErrorDetail(code, message, nil)
}

func NewErrorDetail(code string, message string, details interface{}) *Error {
	return &Error{
		Code:    code,
		Message: message,
		Details: details,
	}
}

func (e *Error) Error() string {
	return e.Message
}

const (
	HelloClientTypeClient   = "client"
	HelloClientTypeInternal = "internal"

	HelloClientTypeVirtual = "virtual"
)

func hasStandardPort(u *url.URL) bool {
	switch u.Scheme {
	case "http":
		return u.Port() == "80"
	case "https":
		return u.Port() == "443"
	default:
		return false
	}
}

type ClientTypeInternalAuthParams struct {
	Random string `json:"random"`
	Token  string `json:"token"`

	Backend       string `json:"backend"`
	parsedBackend *url.URL
}

func (p *ClientTypeInternalAuthParams) CheckValid() error {
	if p.Backend == "" {
		return fmt.Errorf("backend missing")
	} else if u, err := url.Parse(p.Backend); err != nil {
		return err
	} else {
		if strings.Contains(u.Host, ":") && hasStandardPort(u) {
			u.Host = u.Hostname()
		}

		p.parsedBackend = u
	}
	return nil
}

type HelloClientMessageAuth struct {
	// The client type that is connecting. Leave empty to use the default
	// "HelloClientTypeClient"
	Type string `json:"type,omitempty"`

	Params *json.RawMessage `json:"params"`

	Url       string `json:"url"`
	parsedUrl *url.URL

	internalParams ClientTypeInternalAuthParams
}

// Type "hello"

type HelloClientMessage struct {
	Version string `json:"version"`

	ResumeId string `json:"resumeid"`

	Features []string `json:"features,omitempty"`

	// The authentication credentials.
	Auth HelloClientMessageAuth `json:"auth"`
}

func (m *HelloClientMessage) CheckValid() error {
	if m.Version != HelloVersion {
		return fmt.Errorf("unsupported hello version: %s", m.Version)
	}
	if m.ResumeId == "" {
		if m.Auth.Params == nil || len(*m.Auth.Params) == 0 {
			return fmt.Errorf("params missing")
		}
		if m.Auth.Type == "" {
			m.Auth.Type = HelloClientTypeClient
		}
		switch m.Auth.Type {
		case HelloClientTypeClient:
			if m.Auth.Url == "" {
				return fmt.Errorf("url missing")
			} else if u, err := url.ParseRequestURI(m.Auth.Url); err != nil {
				return err
			} else {
				if strings.Contains(u.Host, ":") && hasStandardPort(u) {
					u.Host = u.Hostname()
				}

				m.Auth.parsedUrl = u
			}
		case HelloClientTypeInternal:
			if err := json.Unmarshal(*m.Auth.Params, &m.Auth.internalParams); err != nil {
				return err
			} else if err := m.Auth.internalParams.CheckValid(); err != nil {
				return err
			}
		default:
			return fmt.Errorf("unsupported auth type")
		}
	}
	return nil
}

const (
	// Features for all clients.
	ServerFeatureMcu                   = "mcu"
	ServerFeatureSimulcast             = "simulcast"
	ServerFeatureUpdateSdp             = "update-sdp"
	ServerFeatureAudioVideoPermissions = "audio-video-permissions"
	ServerFeatureTransientData         = "transient-data"

	// Features for internal clients only.
	ServerFeatureInternalVirtualSessions = "virtual-sessions"
)

var (
	DefaultFeatures = []string{
		ServerFeatureAudioVideoPermissions,
		ServerFeatureTransientData,
	}
	DefaultFeaturesInternal = []string{
		ServerFeatureInternalVirtualSessions,
		ServerFeatureTransientData,
	}
)

type HelloServerMessageServer struct {
	Version  string   `json:"version"`
	Features []string `json:"features,omitempty"`
	Country  string   `json:"country,omitempty"`
}

type HelloServerMessage struct {
	Version string `json:"version"`

	SessionId string                    `json:"sessionid"`
	ResumeId  string                    `json:"resumeid"`
	UserId    string                    `json:"userid"`
	Server    *HelloServerMessageServer `json:"server,omitempty"`
}

// Type "bye"

type ByeClientMessage struct {
}

func (m *ByeClientMessage) CheckValid() error {
	// No additional validation required.
	return nil
}

type ByeServerMessage struct {
	Reason string `json:"reason"`
}

// Type "room"

type RoomClientMessage struct {
	RoomId    string `json:"roomid"`
	SessionId string `json:"sessionid,omitempty"`
}

func (m *RoomClientMessage) CheckValid() error {
	// No additional validation required.
	return nil
}

type RoomServerMessage struct {
	RoomId     string           `json:"roomid"`
	Properties *json.RawMessage `json:"properties,omitempty"`
}

// Type "message"

const (
	RecipientTypeSession = "session"
	RecipientTypeUser    = "user"
	RecipientTypeRoom    = "room"
)

type MessageClientMessageRecipient struct {
	Type string `json:"type"`

	SessionId string `json:"sessionid,omitempty"`
	UserId    string `json:"userid,omitempty"`
}

type MessageClientMessage struct {
	Recipient MessageClientMessageRecipient `json:"recipient"`

	Data *json.RawMessage `json:"data"`
}

type MessageClientMessageData struct {
	Type     string                 `json:"type"`
	Sid      string                 `json:"sid"`
	RoomType string                 `json:"roomType"`
	Bitrate  int                    `json:"bitrate,omitempty"`
	Payload  map[string]interface{} `json:"payload"`
}

func (m *MessageClientMessage) CheckValid() error {
	if m.Data == nil || len(*m.Data) == 0 {
		return fmt.Errorf("message empty")
	}
	switch m.Recipient.Type {
	case RecipientTypeRoom:
		// No additional checks required.
	case RecipientTypeSession:
		if m.Recipient.SessionId == "" {
			return fmt.Errorf("session id missing")
		}
	case RecipientTypeUser:
		if m.Recipient.UserId == "" {
			return fmt.Errorf("user id missing")
		}
	default:
		return fmt.Errorf("unsupported recipient type %v", m.Recipient.Type)
	}
	return nil
}

type MessageServerMessageSender struct {
	Type string `json:"type"`

	SessionId string `json:"sessionid,omitempty"`
	UserId    string `json:"userid,omitempty"`
}

type MessageServerMessageDataChat struct {
	Refresh bool `json:"refresh"`
}

type MessageServerMessageData struct {
	Type string `json:"type"`

	Chat *MessageServerMessageDataChat `json:"chat,omitempty"`
}

type MessageServerMessage struct {
	Sender    *MessageServerMessageSender    `json:"sender"`
	Recipient *MessageClientMessageRecipient `json:"recipient,omitempty"`

	Data *json.RawMessage `json:"data"`
}

// Type "control"

type ControlClientMessage struct {
	MessageClientMessage
}

func (m *ControlClientMessage) CheckValid() error {
	return m.MessageClientMessage.CheckValid()
}

type ControlServerMessage struct {
	Sender    *MessageServerMessageSender    `json:"sender"`
	Recipient *MessageClientMessageRecipient `json:"recipient,omitempty"`

	Data *json.RawMessage `json:"data"`
}

// Type "internal"

type CommonSessionInternalClientMessage struct {
	SessionId string `json:"sessionid"`

	RoomId string `json:"roomid"`
}

func (m *CommonSessionInternalClientMessage) CheckValid() error {
	if m.SessionId == "" {
		return fmt.Errorf("sessionid missing")
	}
	if m.RoomId == "" {
		return fmt.Errorf("roomid missing")
	}
	return nil
}

type AddSessionOptions struct {
	ActorId   string `json:"actorId,omitempty"`
	ActorType string `json:"actorType,omitempty"`
}

type AddSessionInternalClientMessage struct {
	CommonSessionInternalClientMessage

	UserId string           `json:"userid,omitempty"`
	User   *json.RawMessage `json:"user,omitempty"`
	Flags  uint32           `json:"flags,omitempty"`

	Options *AddSessionOptions `json:"options,omitempty"`
}

func (m *AddSessionInternalClientMessage) CheckValid() error {
	return m.CommonSessionInternalClientMessage.CheckValid()
}

type UpdateSessionInternalClientMessage struct {
	CommonSessionInternalClientMessage

	Flags *uint32 `json:"flags,omitempty"`
}

func (m *UpdateSessionInternalClientMessage) CheckValid() error {
	return m.CommonSessionInternalClientMessage.CheckValid()
}

type RemoveSessionInternalClientMessage struct {
	CommonSessionInternalClientMessage

	UserId string `json:"userid,omitempty"`
}

func (m *RemoveSessionInternalClientMessage) CheckValid() error {
	return m.CommonSessionInternalClientMessage.CheckValid()
}

type InternalClientMessage struct {
	Type string `json:"type"`

	AddSession *AddSessionInternalClientMessage `json:"addsession,omitempty"`

	UpdateSession *UpdateSessionInternalClientMessage `json:"updatesession,omitempty"`

	RemoveSession *RemoveSessionInternalClientMessage `json:"removesession,omitempty"`
}

func (m *InternalClientMessage) CheckValid() error {
	switch m.Type {
	case "addsession":
		if m.AddSession == nil {
			return fmt.Errorf("addsession missing")
		} else if err := m.AddSession.CheckValid(); err != nil {
			return err
		}
	case "updatesession":
		if m.UpdateSession == nil {
			return fmt.Errorf("updatesession missing")
		} else if err := m.UpdateSession.CheckValid(); err != nil {
			return err
		}
	case "removesession":
		if m.RemoveSession == nil {
			return fmt.Errorf("removesession missing")
		} else if err := m.RemoveSession.CheckValid(); err != nil {
			return err
		}
	}
	return nil
}

// Type "event"

type RoomEventServerMessage struct {
	RoomId     string           `json:"roomid"`
	Properties *json.RawMessage `json:"properties,omitempty"`
	// TODO(jojo): Change "InCall" to "int" when #914 has landed in NC Talk.
	InCall  *json.RawMessage         `json:"incall,omitempty"`
	Changed []map[string]interface{} `json:"changed,omitempty"`
	Users   []map[string]interface{} `json:"users,omitempty"`
}

const (
	DisinviteReasonDisinvited = "disinvited"
	DisinviteReasonDeleted    = "deleted"
)

type RoomDisinviteEventServerMessage struct {
	RoomEventServerMessage

	Reason string `json:"reason"`
}

type RoomEventMessage struct {
	RoomId string           `json:"roomid"`
	Data   *json.RawMessage `json:"data,omitempty"`
}

type RoomFlagsServerMessage struct {
	RoomId    string `json:"roomid"`
	SessionId string `json:"sessionid"`
	Flags     uint32 `json:"flags"`
}

type EventServerMessage struct {
	Target string `json:"target"`
	Type   string `json:"type"`

	// Used for target "room"
	Join   []*EventServerMessageSessionEntry `json:"join,omitempty"`
	Leave  []string                          `json:"leave,omitempty"`
	Change []*EventServerMessageSessionEntry `json:"change,omitempty"`

	// Used for target "roomlist" / "participants"
	Invite    *RoomEventServerMessage          `json:"invite,omitempty"`
	Disinvite *RoomDisinviteEventServerMessage `json:"disinvite,omitempty"`
	Update    *RoomEventServerMessage          `json:"update,omitempty"`
	Flags     *RoomFlagsServerMessage          `json:"flags,omitempty"`

	// Used for target "message"
	Message *RoomEventMessage `json:"message,omitempty"`
}

type EventServerMessageSessionEntry struct {
	SessionId     string           `json:"sessionid"`
	UserId        string           `json:"userid"`
	User          *json.RawMessage `json:"user,omitempty"`
	RoomSessionId string           `json:"roomsessionid,omitempty"`
}

// MCU-related types

type AnswerOfferMessage struct {
	To       string                 `json:"to"`
	From     string                 `json:"from"`
	Type     string                 `json:"type"`
	RoomType string                 `json:"roomType"`
	Payload  map[string]interface{} `json:"payload"`
<<<<<<< HEAD
}

// Type "transient"

type TransientDataClientMessage struct {
	Type string `json:"type"`

	Key   string           `json:"key,omitempty"`
	Value *json.RawMessage `json:"value,omitempty"`
}

func (m *TransientDataClientMessage) CheckValid() error {
	switch m.Type {
	case "set":
		if m.Key == "" {
			return fmt.Errorf("key missing")
		}
		// A "nil" value is allowed and will remove the key.
	case "remove":
		if m.Key == "" {
			return fmt.Errorf("key missing")
		}
	}
	return nil
}

type TransientDataServerMessage struct {
	Type string `json:"type"`

	Key      string                 `json:"key,omitempty"`
	OldValue interface{}            `json:"oldvalue,omitempty"`
	Value    interface{}            `json:"value,omitempty"`
	Data     map[string]interface{} `json:"data,omitempty"`
=======
	Update   bool                   `json:"update,omitempty"`
>>>>>>> cd93db60
}<|MERGE_RESOLUTION|>--- conflicted
+++ resolved
@@ -649,7 +649,7 @@
 	Type     string                 `json:"type"`
 	RoomType string                 `json:"roomType"`
 	Payload  map[string]interface{} `json:"payload"`
-<<<<<<< HEAD
+	Update   bool                   `json:"update,omitempty"`
 }
 
 // Type "transient"
@@ -683,7 +683,4 @@
 	OldValue interface{}            `json:"oldvalue,omitempty"`
 	Value    interface{}            `json:"value,omitempty"`
 	Data     map[string]interface{} `json:"data,omitempty"`
-=======
-	Update   bool                   `json:"update,omitempty"`
->>>>>>> cd93db60
 }